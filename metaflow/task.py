--- conflicted
+++ resolved
@@ -249,19 +249,11 @@
                                                    type='origin-run-id',
                                                    tags=[]),
                                          MetaDatum(field='ds-type',
-<<<<<<< HEAD
                                                    value=self.flow_datastore.TYPE,
                                                    type='ds-type',
                                                    tags=[]),
                                          MetaDatum(field='ds-root',
                                                    value=self.flow_datastore.datastore_root,
-=======
-                                                   value=self.datastore.TYPE,
-                                                   type='ds-type',
-                                                   tags=[]),
-                                         MetaDatum(field='ds-root',
-                                                   value=self.datastore.datastore_root,
->>>>>>> fa96fb35
                                                    type='ds-root',
                                                    tags=[])])
 
@@ -465,13 +457,6 @@
             output.save_metadata({'task_end': {}})
             output.persist(self.flow)
 
-<<<<<<< HEAD
-=======
-            # terminate side cars
-            logger.terminate()
-            self.metadata.stop_heartbeat()
-
->>>>>>> fa96fb35
             # this writes a success marker indicating that the
             # "transaction" is done
             output.done()
@@ -487,4 +472,5 @@
                                    max_user_code_retries)
 
             # terminate side cars
-            logger.terminate()+            logger.terminate()
+            self.metadata.stop_heartbeat()