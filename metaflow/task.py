from __future__ import print_function
import sys
import os
import time

from .metaflow_config import MAX_ATTEMPTS
from .metadata import MetaDatum
from .datastore import Inputs, TaskDataStoreSet
from .exception import MetaflowInternalError,\
    MetaflowDataMissing,\
    MetaflowExceptionWrapper
from .util import all_equal,\
    get_username,\
    resolve_identity
from .current import current

from collections import namedtuple

ForeachFrame = namedtuple('ForeachFrame',
                          ['step', 'var', 'num_splits', 'index'])


class MetaflowTask(object):
    """
    MetaflowTask prepares a Flow instance for execution of a single step.
    """

    def __init__(self,
                 flow,
                 flow_datastore,
                 metadata,
                 environment,
                 console_logger,
                 event_logger,
                 monitor):
        self.flow = flow
        self.flow_datastore = flow_datastore
        self.metadata = metadata
        self.environment = environment
        self.console_logger = console_logger
        self.event_logger = event_logger
        self.monitor = monitor

    def _exec_step_function(self, step_function, input_obj=None):
        self.environment.validate_environment(echo=self.console_logger)
        if input_obj is None:
            step_function()
        else:
            step_function(input_obj)

    def _init_parameters(self, parameter_ds, do_passdown=True):
        # overwrite Parameters in the flow object
        vars = []
        for var, param in self.flow._get_parameters():
            # make the parameter a read-only property
            # note x=x binds the current value of x to the closure
            def property_setter(
                    _, cls=self.flow.__class__, param=param, var=var,
                    parameter_ds=parameter_ds):
                v = param.load_parameter(parameter_ds[var])
                setattr(cls, var, property(fget=lambda _, val=v: val))
                return v

            setattr(self.flow.__class__, var,
                    property(fget=property_setter))
            if do_passdown:
                vars.append(var)
        if do_passdown:
            self.flow._datastore.passdown_partial(parameter_ds, vars)
        return vars

    def _init_data(self, run_id, join_type, input_paths):
        # We prefer to use the parallelized version to initialize datastores
        # (via TaskDataStoreSet) only with more than 4 datastores, because
        # the baseline overhead of using the set is ~1.5s and each datastore
        # init takes ~200-300ms when run sequentially.
        if len(input_paths) > 4:
            prefetch_data_artifacts = None
            if join_type and join_type == 'foreach':
                # Prefetch 'foreach' related artifacts to improve time taken by
                # _init_foreach.
                prefetch_data_artifacts = \
                    ['_foreach_stack', '_foreach_num_splits', '_foreach_var']
            # Note: Specify `pathspecs` while creating the datastore set to
            # guarantee strong consistency and guard against missing input.
            datastore_set = \
                TaskDataStoreSet(self.flow_datastore,
                                     run_id,
                                     pathspecs=input_paths,
                                     prefetch_data_artifacts=prefetch_data_artifacts)
            ds_list = [ds for ds in datastore_set]
            if len(ds_list) != len(input_paths):
                raise MetaflowDataMissing("Some input datastores are missing. "
                                          "Expected: %d Actual: %d" %
                                          (len(input_paths), len(ds_list)))
        else:
            # initialize directly in the single input case.
            ds_list = []
            for input_path in input_paths:
                run_id, step_name, task_id = input_path.split('/')
                ds_list.append(
                    self.flow_datastore.get_task_datastore(run_id, step_name, task_id))
        if not ds_list:
            # this guards against errors in input paths
            raise MetaflowDataMissing("Input paths *%s* resolved to zero "
                                      "inputs" % ','.join(input_paths))
        return ds_list

    def _init_foreach(self, step_name, join_type, inputs, split_index):
        # these variables are only set by the split step in the output
        # data. They don't need to be accessible in the flow.
        self.flow._foreach_var = None
        self.flow._foreach_num_splits = None

        # There are three cases that can alter the foreach state:
        # 1) start - initialize an empty foreach stack
        # 2) join - pop the topmost frame from the stack
        # 3) step following a split - push a new frame in the stack

        # case 1) - reset the stack
        if step_name == 'start':
            self.flow._foreach_stack = []

        # case 2) - this is a join step
        elif join_type:
            # assert the lineage of incoming branches
            def lineage():
                for i in inputs:
                    if join_type == 'foreach':
                        top = i['_foreach_stack'][-1]
                        bottom = i['_foreach_stack'][:-1]
                        # the topmost indices in the stack are all
                        # different naturally, so ignore them in the
                        # assertion
                        yield bottom + [top._replace(index=0)]
                    else:
                        yield i['_foreach_stack']

            if not all_equal(lineage()):
                raise MetaflowInternalError("Step *%s* tried to join branches "
                                            "whose lineages don't match."
                                            % step_name)

            # assert that none of the inputs are splits - we don't
            # allow empty foreaches (joins immediately following splits)
            if any(not i.is_none('_foreach_var') for i in inputs):
                raise MetaflowInternalError("Step *%s* tries to join a foreach "
                                            "split with no intermediate steps."
                                            % step_name)

            inp = inputs[0]
            if join_type == 'foreach':
                # Make sure that the join got all splits as its inputs.
                # Datastore.resolve() leaves out all undone tasks, so if
                # something strange happened upstream, the inputs list
                # may not contain all inputs which should raise an exception
                stack = inp['_foreach_stack']
                if len(inputs) != stack[-1].num_splits:
                    raise MetaflowDataMissing("Foreach join *%s* expected %d "
                                              "splits but only %d inputs were "
                                              "found" % (step_name,
                                                         stack[-1].num_splits,
                                                         len(inputs)))
                # foreach-join pops the topmost frame from the stack
                self.flow._foreach_stack = stack[:-1]
            else:
                # a non-foreach join doesn't change the stack
                self.flow._foreach_stack = inp['_foreach_stack']

        # case 3) - our parent was a split. Initialize a new foreach frame.
        elif not inputs[0].is_none('_foreach_var'):
            if len(inputs) != 1:
                raise MetaflowInternalError("Step *%s* got multiple inputs "
                                            "although it follows a split step."
                                            % step_name)

            if split_index is None:
                raise MetaflowInternalError("Step *%s* follows a split step "
                                            "but no split_index is "
                                            "specified." % step_name)

            # push a new index after a split to the stack
            frame = ForeachFrame(step_name,
                                 inputs[0]['_foreach_var'],
                                 inputs[0]['_foreach_num_splits'],
                                 split_index)

            stack = inputs[0]['_foreach_stack']
            stack.append(frame)
            self.flow._foreach_stack = stack

    def _clone_flow(self, datastore):
        x = self.flow.__class__(use_cli=False)
        x._set_datastore(datastore)
        return x

    def clone_only(self, step_name, run_id, task_id, clone_origin_task):
        if not clone_origin_task:
            raise MetaflowInternalError("task.clone_only needs a valid "
                                        "clone_origin_task value.")
        # 1. initialize output datastore
        output = self.flow_datastore.get_task_datastore(
            run_id, step_name, task_id, attempt=0, mode='w')

        output.init_task()

        origin_run_id, origin_step_name, origin_task_id =\
            clone_origin_task.split('/')
        # 2. initialize origin datastore
        origin = self.flow_datastore.get_task_datastore(
            origin_run_id, origin_step_name, origin_task_id)

        output.clone(origin)
        output.done()

    def run_step(self,
                 step_name,
                 run_id,
                 task_id,
                 origin_run_id,
                 input_paths,
                 split_index,
                 retry_count,
                 max_user_code_retries):

        if run_id and task_id:
            self.metadata.register_run_id(run_id)
            self.metadata.register_task_id(run_id, step_name, task_id)
        else:
            raise MetaflowInternalError("task.run_step needs a valid run_id "
                                        "and task_id")

        if retry_count >= MAX_ATTEMPTS:
            # any results with an attempt ID >= MAX_ATTEMPTS will be ignored
            # by datastore, so running a task with such a retry_could would
            # be pointless and dangerous
            raise MetaflowInternalError("Too many task attempts (%d)! "
                                        "MAX_ATTEMPTS exceeded." % retry_count)

        self.metadata.register_metadata(run_id,
                                        step_name,
                                        task_id,
                                        [MetaDatum(field='attempt',
                                                   value=str(retry_count),
                                                   type='attempt',
                                                   tags=[]),
                                         MetaDatum(field='origin-run-id',
                                                   value=str(origin_run_id),
                                                   type='origin-run-id',
                                                   tags=[]),
                                         MetaDatum(field='ds-type',
<<<<<<< HEAD
                                                   value=self.datastore.TYPE,
                                                   type='ds-type',
                                                   tags=[]),
                                         MetaDatum(field='ds-root',
                                                   value=self.datastore.datastore_root,
=======
                                                   value=self.flow_datastore.TYPE,
                                                   type='ds-type',
                                                   tags=[]),
                                         MetaDatum(field='ds-root',
                                                   value=self.flow_datastore.datastore_root,
>>>>>>> 6368022e
                                                   type='ds-root',
                                                   tags=[])])

        step_func = getattr(self.flow, step_name)
        node = self.flow._graph[step_name]
        join_type = None
        if node.type == 'join':
            join_type = self.flow._graph[node.split_parents[-1]].type

        # 1. initialize output datastore
        output = self.flow_datastore.get_task_datastore(
            run_id, step_name, task_id, attempt=retry_count, mode='w')

        output.init_task()

        if input_paths:
            # 2. initialize input datastores
            inputs = self._init_data(run_id, join_type, input_paths)

            # 3. initialize foreach state
            self._init_foreach(step_name, join_type, inputs, split_index)

        # 4. initialize the current singleton
        current._set_env(flow_name=self.flow.name,
                         run_id=run_id,
                         step_name=step_name,
                         task_id=task_id,
                         retry_count=retry_count,
                         origin_run_id=origin_run_id,
                         namespace=resolve_identity(),
                         username=get_username(),
                         is_running=True)

        # 5. run task
        output.save_metadata({'task_begin':
            {
                'code_package_sha': os.environ.get('METAFLOW_CODE_SHA'),
                'code_package_ds': os.environ.get('METAFLOW_CODE_DS'),
                'code_package_url': os.environ.get('METAFLOW_CODE_URL'),
                'retry_count': retry_count
            }})
        logger = self.event_logger
        start = time.time()
        try:
            # init side cars
            logger.start()

            msg = {
                "task_id": task_id,
                "msg": 'task starting',
                "step_name": step_name,
                "run_id": run_id,
                "flow_name": self.flow.name,
                "ts": round(time.time())
            }
            logger.log(msg)

            self.flow._current_step = step_name
            self.flow._success = False
            self.flow._task_ok = None
            self.flow._exception = None
            # Note: All internal flow attributes (ie: non-user artifacts)
            # should either be set prior to running the user code or listed in
            # FlowSpec._EPHEMERAL to allow for proper merging/importing of
            # user artifacts in the user's step code.
            decorators = step_func.decorators
            for deco in decorators:

                deco.task_pre_step(step_name,
                                   output,
                                   self.metadata,
                                   run_id,
                                   task_id,
                                   self.flow,
                                   self.flow._graph,
                                   retry_count,
                                   max_user_code_retries)

                # decorators can actually decorate the step function,
                # or they can replace it altogether. This functionality
                # is used e.g. by catch_decorator which switches to a
                # fallback code if the user code has failed too many
                # times.
                step_func = deco.task_decorate(step_func,
                                               self.flow,
                                               self.flow._graph,
                                               retry_count,
                                               max_user_code_retries)

            if join_type:
                # Join step:

                # Ensure that we have the right number of inputs. The
                # foreach case is checked above.
                if join_type != 'foreach' and\
                   len(inputs) != len(node.in_funcs):
                    raise MetaflowDataMissing("Join *%s* expected %d "
                                              "inputs but only %d inputs "
                                              "were found"
                                              % (step_name,
                                                 len(node.in_funcs),
                                                 len(inputs)))

                # Multiple input contexts are passed in as an argument
                # to the step function.
                input_obj = Inputs(self._clone_flow(inp) for inp in inputs)
                self.flow._set_datastore(output)
                # initialize parameters (if they exist)
                # We take Parameter values from the first input,
                # which is always safe since parameters are read-only
                current._update_env(
                    {'parameter_names': self._init_parameters(inputs[0])})
                self._exec_step_function(step_func, input_obj)
            else:
                # Linear step:
                # We are running with a single input context.
                # The context is embedded in the flow.
                if len(inputs) > 1:
                    # This should be captured by static checking but
                    # let's assert this again
                    raise MetaflowInternalError("Step *%s* is not a join "
                                                "step but it gets multiple "
                                                "inputs." % step_name)
                self.flow._set_datastore(inputs[0])
                if input_paths:
                    # initialize parameters (if they exist)
                    # We take Parameter values from the first input,
                    # which is always safe since parameters are read-only
                    current._update_env(
                        {'parameter_names': self._init_parameters(
                            inputs[0], do_passdown=False)})
                self._exec_step_function(step_func)

            for deco in decorators:
                deco.task_post_step(step_name,
                                    self.flow,
                                    self.flow._graph,
                                    retry_count,
                                    max_user_code_retries)

            self.flow._task_ok = True
            self.flow._success = True

        except Exception as ex:
            tsk_msg = {
                "task_id": task_id,
                "exception_msg": str(ex),
                "msg": 'task failed with exception',
                "step_name": step_name,
                "run_id": run_id,
                "flow_name": self.flow.name
            }
            logger.log(tsk_msg)

            exception_handled = False
            for deco in decorators:
                res = deco.task_exception(ex,
                                          step_name,
                                          self.flow,
                                          self.flow._graph,
                                          retry_count,
                                          max_user_code_retries)
                exception_handled = bool(res) or exception_handled

            if exception_handled:
                self.flow._task_ok = True
            else:
                self.flow._task_ok = False
                self.flow._exception = MetaflowExceptionWrapper(ex)
                print('%s failed:' % self.flow, file=sys.stderr)
                raise

        finally:
            end = time.time() - start

            msg = {
                "task_id": task_id,
                "msg": 'task ending',
                "step_name": step_name,
                "run_id": run_id,
                "flow_name": self.flow.name,
                "ts": round(time.time()),
                "runtime": round(end)
            }
            logger.log(msg)

            attempt_ok = str(bool(int(self.flow._task_ok)))
            self.metadata.register_metadata(run_id,
                                            step_name,
                                            task_id,
                                            [MetaDatum(field='attempt_ok',
                                                       value=attempt_ok,
                                                       type='internal_attempt_status',
                                                       tags=["attempt_id:{0}".
                                                       format(str(retry_count))
                                                             ])
                                             ])

            output.save_metadata({'task_end': {}})
            output.persist(self.flow)

            # this writes a success marker indicating that the
            # "transaction" is done
            output.done()

            # final decorator hook: The task results are now
            # queryable through the client API / datastore
            for deco in decorators:
                deco.task_finished(step_name,
                                   self.flow,
                                   self.flow._graph,
                                   self.flow._task_ok,
                                   retry_count,
                                   max_user_code_retries)

            # terminate side cars
            logger.terminate()<|MERGE_RESOLUTION|>--- conflicted
+++ resolved
@@ -249,19 +249,11 @@
                                                    type='origin-run-id',
                                                    tags=[]),
                                          MetaDatum(field='ds-type',
-<<<<<<< HEAD
-                                                   value=self.datastore.TYPE,
-                                                   type='ds-type',
-                                                   tags=[]),
-                                         MetaDatum(field='ds-root',
-                                                   value=self.datastore.datastore_root,
-=======
                                                    value=self.flow_datastore.TYPE,
                                                    type='ds-type',
                                                    tags=[]),
                                          MetaDatum(field='ds-root',
                                                    value=self.flow_datastore.datastore_root,
->>>>>>> 6368022e
                                                    type='ds-root',
                                                    tags=[])])
 
